--- conflicted
+++ resolved
@@ -1,6 +1,6 @@
 #!/usr/bin/env python3
 """
-Autonomous ElizaOS System - Complete Version
+Autonomous ElizaOS System
 Fully autonomous AI agent for complete DAO management
 Prepared for GPT-5 integration and production deployment
 """
@@ -442,21 +442,6 @@
         
         self.is_running = False
         self.last_health_check = datetime.now()
-<<<<<<< HEAD
-        
-        # Initialize GitHub client if credentials are available
-        try:
-            from github_client import GitHubClient
-            self.github_client = GitHubClient(
-                token=os.getenv("GITHUB_PAT"),
-                owner=os.getenv("GITHUB_USERNAME", "DevGruGold"),
-                repo_name="XMRT-Ecosystem"
-            )
-        except Exception as e:
-            self.logger.warning(f"GitHub client initialization failed: {e}")
-            self.github_client = None
-=======
->>>>>>> 5b7ad2c0
         
         self.logger.info("🤖 Autonomous ElizaOS System Initialized")
     
@@ -476,7 +461,6 @@
         """Start fully autonomous DAO management"""
         self.logger.info("🚀 Starting Autonomous ElizaOS Operations")
         self.is_running = True
-        self.start_time = time.time()
         
         # Start parallel autonomous processes
         tasks = [
@@ -501,9 +485,6 @@
                 for proposal in proposals:
                     analysis = await self.analyze_proposal_with_ai(proposal)
                     
-<<<<<<< HEAD
-                    if analysis["confidence"] > self.autonomy_config["confidence_threshold"]:
-=======
                     # Use dynamic confidence threshold
                     required_confidence = self.confidence_manager.get_threshold(DecisionLevel.AUTONOMOUS)
                     
@@ -528,7 +509,6 @@
                         
                         decision_level = DecisionLevel.AUTONOMOUS if best_option["risk_level"] == "low" else DecisionLevel.ADVISORY
                         
->>>>>>> 5b7ad2c0
                         action = AutonomousAction(
                             action_id=f"gov_{proposal['id']}_{int(time.time())}",
                             capability=AgentCapability.GOVERNANCE,
@@ -566,11 +546,7 @@
                     action = AutonomousAction(
                         action_id=f"treasury_{int(time.time())}",
                         capability=AgentCapability.TREASURY,
-<<<<<<< HEAD
-                        decision_level=DecisionLevel.AUTONOMOUS if optimization["value"] < self.autonomy_config["max_autonomous_value"] and optimization["confidence"] > self.autonomy_config["confidence_threshold"] else DecisionLevel.ADVISORY,
-=======
                         decision_level=DecisionLevel.AUTONOMOUS if optimization["value"] < self.autonomy_config["max_autonomous_value"] else DecisionLevel.ADVISORY,
->>>>>>> 5b7ad2c0
                         description=optimization["description"],
                         parameters=optimization["parameters"],
                         confidence_score=optimization["confidence"],
@@ -826,21 +802,23 @@
         """Helper to call OpenAI API with retry logic and model fallback"""
         for model in [self.ai_config["model"]] + self.ai_config["backup_models"]:
             try:
-                client = openai.OpenAI(
+                client = openai.AsyncOpenAI(
                     api_key=self.ai_config["api_key"],
                     base_url=self.ai_config["api_base"]
                 )
-                chat_completion = client.chat.completions.create(
+                chat_completion = await client.chat.completions.create(
                     model=model,
                     messages=[{"role": "user", "content": prompt}],
                     temperature=self.ai_config["temperature"],
                     max_tokens=max_tokens,
                 )
                 return chat_completion.choices[0].message.content
-            except Exception as e:
+            except openai.APIError as e:
                 self.logger.warning(f"OpenAI API error with {model}: {e}. Retrying with next model...")
                 await asyncio.sleep(5)  # Wait before retrying
-        
+            except Exception as e:
+                self.logger.error(f"Unexpected error calling OpenAI API with {model}: {e}")
+                break
         self.logger.error("All OpenAI models failed. Cannot complete AI operation.")
         return "{}"
 
@@ -902,77 +880,6 @@
             self.logger.error(f"Failed to parse AI response for analytics insights: {response}")
             return {"actionable_recommendations": []}
     
-<<<<<<< HEAD
-    # GitHub Integration Methods
-    async def propose_code_change(self, file_path: str, new_content: str, description: str, branch_name: str, commit_message: str):
-        """Proposes a code change by creating a new branch, committing the change, and opening a PR."""
-        if not self.github_client:
-            self.logger.error("GitHub client not available")
-            return False
-            
-        try:
-            if not self.github_client.create_branch(branch_name, base_branch="main"):
-                self.logger.error(f"Failed to create branch {branch_name}.")
-                return False
-            
-            if not self.github_client.commit_and_push(branch_name, file_path, new_content, commit_message):
-                self.logger.error(f"Failed to commit and push changes to {branch_name}.")
-                return False
-            
-            pr_url = self.github_client.create_pull_request(
-                title=f"ElizaOS: {description}",
-                body=f"Automated code change proposed by ElizaOS.\n\n{description}",
-                head_branch=branch_name
-            )
-            
-            if pr_url:
-                self.logger.info(f"Code change proposed successfully: {pr_url}")
-                return True
-            else:
-                self.logger.error("Failed to create pull request.")
-                return False
-        except Exception as e:
-            self.logger.error(f"Error proposing code change: {e}")
-            return False
-
-    async def implement_code_change(self, file_path: str, new_content: str, commit_message: str):
-        """Directly implements a code change to the main branch (use with extreme caution)."""
-        if not self.github_client:
-            self.logger.error("GitHub client not available")
-            return False
-            
-        try:
-            # This method should only be used for very low-risk, highly confident changes
-            # and ideally with additional safeguards (e.g., human approval for direct commits).
-            if not self.github_client.commit_and_push("main", file_path, new_content, commit_message):
-                self.logger.error(f"Failed to directly implement code change to main for {file_path}.")
-                return False
-            self.logger.info(f"Code change implemented directly to main: {file_path}")
-            return True
-        except Exception as e:
-            self.logger.error(f"Error implementing code change directly: {e}")
-            return False
-
-    async def manage_issue(self, issue_number: int, action: str, comment: Optional[str] = None):
-        """Manages a GitHub issue (e.g., add comment, close)."""
-        if not self.github_client:
-            self.logger.error("GitHub client not available")
-            return False
-            
-        try:
-            if action == "comment" and comment:
-                return self.github_client.comment_on_issue(issue_number, comment)
-            elif action == "close":
-                return self.github_client.close_issue(issue_number)
-            else:
-                self.logger.warning(f"Unsupported issue action: {action}")
-                return False
-        except Exception as e:
-            self.logger.error(f"Error managing issue {issue_number}: {e}")
-            return False
-    
-=======
->>>>>>> 5b7ad2c0
     # Placeholder methods for blockchain/external integrations
     async def fetch_active_proposals(self) -> List[Dict]:
         """Fetch active governance proposals"""
@@ -992,11 +899,7 @@
     async def security_threat_scan(self) -> Dict[str, Any]:
         """Scan for security threats"""
         # TODO: Implement actual security monitoring
-<<<<<<< HEAD
-        return {"threats_detected": False, "threats": []}
-=======
         return {"threats_detected": False}
->>>>>>> 5b7ad2c0
     
     async def generate_dao_analytics(self) -> Dict[str, Any]:
         """Generate comprehensive DAO analytics"""
@@ -1012,37 +915,14 @@
         """Notify about emergency actions taken"""
         self.logger.warning(f"📢 Emergency action notification: {action.description} - Result: {result}")
         # TODO: Implement actual notification system
-<<<<<<< HEAD
-    
-    def get_system_status(self) -> Dict[str, Any]:
-        """Get comprehensive system status"""
-        return {
-            "is_running": self.is_running,
-            "uptime": time.time() - self.start_time if hasattr(self, 'start_time') else 0,
-            "actions_executed": len(self.executed_actions),
-            "queue_size": len(self.action_queue),
-            "capabilities": {cap.value: status for cap, status in self.capabilities.items()},
-            "ai_model": self.ai_config["model"],
-            "last_health_check": self.last_health_check.isoformat(),
-            "dao_state": self.dao_state
-        }
-=======
->>>>>>> 5b7ad2c0
 
 # Global instance for autonomous operations
 autonomous_eliza = AutonomousElizaOS()
 
 async def main():
     """Main entry point for autonomous ElizaOS"""
-<<<<<<< HEAD
-    await autonomous_eliza.start_autonomous_operations()
-
-if __name__ == "__main__":
-    asyncio.run(main())
-=======
     autonomous_eliza.start_time = time.time()
     await autonomous_eliza.start_autonomous_operations()
 
 if __name__ == "__main__":
-    asyncio.run(main())
->>>>>>> 5b7ad2c0
+    asyncio.run(main())